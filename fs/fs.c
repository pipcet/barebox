/*
 * fs.c - posix like file functions
 *
 * Copyright (c) 2007 Sascha Hauer <s.hauer@pengutronix.de>, Pengutronix
 *
 * See file CREDITS for list of people who contributed to this
 * project.
 *
 * This program is free software; you can redistribute it and/or modify
 * it under the terms of the GNU General Public License version 2
 * as published by the Free Software Foundation.
 *
 * This program is distributed in the hope that it will be useful,
 * but WITHOUT ANY WARRANTY; without even the implied warranty of
 * MERCHANTABILITY or FITNESS FOR A PARTICULAR PURPOSE.  See the
 * GNU General Public License for more details.
 *
 * You should have received a copy of the GNU General Public License
 * along with this program; if not, write to the Free Software
 * Foundation, Inc., 59 Temple Place, Suite 330, Boston, MA  02111-1307  USA
 */

#include <common.h>
#include <fs.h>
#include <driver.h>
#include <errno.h>
#include <malloc.h>
#include <linux/stat.h>
#include <fcntl.h>
#include <xfuncs.h>
#include <init.h>
#include <module.h>
#include <libbb.h>
#include <magicvar.h>
#include <environment.h>
#include <libgen.h>

void *read_file(const char *filename, size_t *size)
{
	int fd;
	struct stat s;
	void *buf = NULL;

	if (stat(filename, &s))
		return NULL;

	buf = xzalloc(s.st_size + 1);

	fd = open(filename, O_RDONLY);
	if (fd < 0)
		goto err_out;

	if (read(fd, buf, s.st_size) < s.st_size)
		goto err_out1;

	close(fd);

	if (size)
		*size = s.st_size;

	return buf;

err_out1:
	close(fd);
err_out:
	free(buf);
	return NULL;
}

EXPORT_SYMBOL(read_file);

char *mkmodestr(unsigned long mode, char *str)
{
	static const char *l = "xwr";
	int mask = 1, i;
	char c;

	switch (mode & S_IFMT) {
		case S_IFDIR:    str[0] = 'd'; break;
		case S_IFBLK:    str[0] = 'b'; break;
		case S_IFCHR:    str[0] = 'c'; break;
		case S_IFIFO:    str[0] = 'f'; break;
		case S_IFLNK:    str[0] = 'l'; break;
		case S_IFSOCK:   str[0] = 's'; break;
		case S_IFREG:    str[0] = '-'; break;
		default:         str[0] = '?';
	}

	for(i = 0; i < 9; i++) {
		c = l[i%3];
		str[9-i] = (mode & mask)?c:'-';
		mask = mask<<1;
	}

	if(mode & S_ISUID) str[3] = (mode & S_IXUSR)?'s':'S';
	if(mode & S_ISGID) str[6] = (mode & S_IXGRP)?'s':'S';
	if(mode & S_ISVTX) str[9] = (mode & S_IXOTH)?'t':'T';
	str[10] = '\0';
	return str;
}
EXPORT_SYMBOL(mkmodestr);

static char *cwd;

static int init_cwd(void)
{
	cwd = xzalloc(PATH_MAX);
	*cwd = '/';
	return 0;
}

postcore_initcall(init_cwd);

char *normalise_path(const char *pathname)
{
	char *path = xzalloc(strlen(pathname) + strlen(cwd) + 2);
        char *in, *out, *slashes[32];
	int sl = 0;

	debug("in: %s\n", pathname);

	if (*pathname != '/')
		strcpy(path, cwd);
	strcat(path, "/");
	strcat(path, pathname);

	slashes[0] = in = out = path;

        while (*in) {
                if(*in == '/') {
			slashes[sl++] = out;
                        *out++ = *in++;
                        while(*in == '/')
                                in++;
                } else {
			if (*in == '.' && (*(in + 1) == '/' || !*(in + 1))) {
				sl--;
				if (sl < 0)
					sl = 0;
				out = slashes[sl];
				in++;
				continue;
			}
			if (*in == '.' && *(in + 1) == '.') {
				sl -= 2;
				if (sl < 0)
					sl = 0;
				out = slashes[sl];
				in += 2;
				continue;
			}
                        *out++ = *in++;
                }
        }

	*out-- = 0;

        /*
         * Remove trailing slash
         */
        if (*out == '/')
                *out = 0;

	if (!*path) {
		*path = '/';
		*(path + 1) = 0;
	}

	return path;
}
EXPORT_SYMBOL(normalise_path);

LIST_HEAD(fs_device_list);
static struct fs_device_d *fs_dev_root;

static struct fs_device_d *get_fsdevice_by_path(const char *path)
{
	struct fs_device_d *fsdev = NULL;

	for_each_fs_device(fsdev) {
		int len = strlen(fsdev->path);
		if (!strncmp(path, fsdev->path, len) &&
				(path[len] == '/' || path[len] == 0))
			return fsdev;
	}

	return fs_dev_root;
}

static FILE files[MAX_FILES];

static FILE *get_file(void)
{
	int i;

	for (i = 3; i < MAX_FILES; i++) {
		if (!files[i].in_use) {
			memset(&files[i], 0, sizeof(FILE));
			files[i].in_use = 1;
			files[i].no = i;
			return &files[i];
		}
	}
	return NULL;
}

static void put_file(FILE *f)
{
	files[f->no].in_use = 0;
}

static int check_fd(int fd)
{
	if (fd < 0 || fd >= MAX_FILES || !files[fd].in_use) {
		errno = EBADF;
		return -errno;
	}

	return 0;
}

#ifdef CONFIG_FS_AUTOMOUNT

#define AUTOMOUNT_IS_FILE (1 << 0)

struct automount {
	char *path;
	char *cmd;
	struct list_head list;
	unsigned int flags;
};

static LIST_HEAD(automount_list);

void automount_remove(const char *_path)
{
	char *path = normalise_path(_path);
	struct automount *am;

	list_for_each_entry(am, &automount_list, list) {
		if (!strcmp(path, am->path))
			goto found;
	}

	return;
found:
	list_del(&am->list);
	free(am->path);
	free(am->cmd);
	free(am);
}
EXPORT_SYMBOL(automount_remove);

int automount_add(const char *path, const char *cmd)
{
	struct automount *am = xzalloc(sizeof(*am));
	struct stat s;
	int ret;

	am->path = normalise_path(path);
	am->cmd = xstrdup(cmd);

	automount_remove(am->path);

	ret = stat(path, &s);
	if (!ret) {
		/*
		 * If it exists it must be a directory
		 */
		if (!S_ISDIR(s.st_mode))
			return -ENOTDIR;
	} else {
		am->flags |= AUTOMOUNT_IS_FILE;
	}

	list_add_tail(&am->list, &automount_list);

	return 0;
}
EXPORT_SYMBOL(automount_add);

void automount_print(void)
{
	struct automount *am;

	list_for_each_entry(am, &automount_list, list)
		printf("%-20s %s\n", am->path, am->cmd);
}
EXPORT_SYMBOL(automount_print);

static void automount_mount(const char *path, int instat)
{
	struct automount *am;
	int ret;

	list_for_each_entry(am, &automount_list, list) {
		int len_path = strlen(path);
		int len_am_path = strlen(am->path);

		/*
		 * stat is a bit special. We do not want to trigger
		 * automount when someone calls stat() on the automount
		 * directory itself.
		 */
		if (instat && !(am->flags & AUTOMOUNT_IS_FILE) &&
				len_path == len_am_path) {
			continue;
		}

		if (len_path < len_am_path)
			continue;

		if (strncmp(path, am->path, len_am_path))
			continue;

		if (*(path + len_am_path) != 0 && *(path + len_am_path) != '/')
			continue;

		setenv("automount_path", am->path);
		export("automount_path");
		ret = run_command(am->cmd, 0);
		setenv("automount_path", NULL);

		if (ret)
			printf("running automount command '%s' failed\n",
					am->cmd);
		else
			automount_remove(am->path);

		return;
	}
}

BAREBOX_MAGICVAR(automount_path, "mountpath passed to automount scripts");

#else
static void automount_mount(const char *path, int instat)
{
}
#endif /* CONFIG_FS_AUTOMOUNT */

static struct fs_device_d *get_fs_device_and_root_path(char **path)
{
	struct fs_device_d *fsdev;

	automount_mount(*path, 0);

	fsdev = get_fsdevice_by_path(*path);
	if (!fsdev)
		return NULL;
	if (fsdev != fs_dev_root)
		*path += strlen(fsdev->path);

	return fsdev;
}

static int dir_is_empty(const char *pathname)
{
	DIR *dir;
	struct dirent *d;
	int ret = 1;

	dir = opendir(pathname);
	if (!dir) {
		errno = ENOENT;
		return -ENOENT;
	}

	while ((d = readdir(dir))) {
		if (!strcmp(d->d_name, ".") || !strcmp(d->d_name, ".."))
				continue;
		ret = 0;
		break;
	}

	closedir(dir);
	return ret;
}

#define S_UB_IS_EMPTY		(1 << 31)
#define S_UB_EXISTS		(1 << 30)
#define S_UB_DOES_NOT_EXIST	(1 << 29)

/*
 * Helper function to check the prerequisites of a path given
 * to fs functions. Besides the flags above S_IFREG and S_IFDIR
 * can be passed in.
 */
static int path_check_prereq(const char *path, unsigned int flags)
{
	struct stat s;
	unsigned int m;
	int ret = 0;

	if (stat(path, &s)) {
		if (flags & S_UB_DOES_NOT_EXIST)
			goto out;
		ret = -ENOENT;
		goto out;
	}

	if (flags & S_UB_DOES_NOT_EXIST) {
		ret = -EEXIST;
		goto out;
	}

	if (flags == S_UB_EXISTS)
		goto out;

	m = s.st_mode;

	if (S_ISDIR(m)) {
		if (flags & S_IFREG) {
			ret = -EISDIR;
			goto out;
		}
		if ((flags & S_UB_IS_EMPTY) && !dir_is_empty(path)) {
			ret = -ENOTEMPTY;
			goto out;
		}
	}
	if ((flags & S_IFDIR) && S_ISREG(m)) {
		ret = -ENOTDIR;
		goto out;
	}

out:
	return ret;
}

static int parent_check_directory(const char *path)
{
	struct stat s;
	int ret;
	char *dir = dirname(xstrdup(path));

	ret = stat(dir, &s);

	free(dir);

	if (ret)
		return -ENOENT;

	if (!S_ISDIR(s.st_mode))
		return -ENOTDIR;

	return 0;
}

const char *getcwd(void)
{
	return cwd;
}
EXPORT_SYMBOL(getcwd);

int chdir(const char *pathname)
{
	char *p = normalise_path(pathname);
	int ret;


	ret = path_check_prereq(p, S_IFDIR);
	if (ret)
		goto out;

	strcpy(cwd, p);

out:
	free(p);

	if (ret)
		errno = -ret;

	return ret;
}
EXPORT_SYMBOL(chdir);

int unlink(const char *pathname)
{
	struct fs_device_d *fsdev;
	struct fs_driver_d *fsdrv;
	char *p = normalise_path(pathname);
	char *freep = p;
	int ret;

	ret = path_check_prereq(pathname, S_IFREG);
	if (ret) {
		ret = -EINVAL;
		goto out;
	}

	fsdev = get_fs_device_and_root_path(&p);
	if (!fsdev) {
		ret = -ENOENT;
		goto out;
	}
	fsdrv = fsdev->driver;

	if (!fsdrv->unlink) {
		ret = -ENOSYS;
		goto out;
	}

	ret = fsdrv->unlink(&fsdev->dev, p);
	if (ret)
		errno = -ret;
out:
	free(freep);
	if (ret)
		errno = -ret;
	return ret;
}
EXPORT_SYMBOL(unlink);

int open(const char *pathname, int flags, ...)
{
	struct fs_device_d *fsdev;
	struct fs_driver_d *fsdrv;
	FILE *f;
	int exist_err;
	struct stat s;
	char *path = normalise_path(pathname);
	char *freep = path;
	int ret;

	exist_err = stat(path, &s);

	if (!exist_err && S_ISDIR(s.st_mode)) {
		ret = -EISDIR;
		goto out1;
	}

	if (exist_err && !(flags & O_CREAT)) {
		ret = exist_err;
		goto out1;
	}

	if (exist_err) {
		ret = parent_check_directory(path);
		if (ret)
			goto out1;
	}

	f = get_file();
	if (!f) {
		ret = -EMFILE;
		goto out1;
	}

	fsdev = get_fs_device_and_root_path(&path);
	if (!fsdev) {
		ret = -ENOENT;
		goto out;
	}

	fsdrv = fsdev->driver;

	f->dev = &fsdev->dev;
	f->flags = flags;

	if ((flags & O_ACCMODE) && !fsdrv->write) {
		ret = -EROFS;
		goto out;
	}

	if (exist_err) {
		if (NULL != fsdrv->create)
			ret = fsdrv->create(&fsdev->dev, path,
					S_IFREG | S_IRWXU | S_IRWXG | S_IRWXO);
		else
			ret = -EROFS;
		if (ret)
			goto out;
	}
	ret = fsdrv->open(&fsdev->dev, f, path);
	if (ret)
		goto out;


	if (flags & O_TRUNC) {
		ret = fsdrv->truncate(&fsdev->dev, f, 0);
		f->size = 0;
		if (ret)
			goto out;
	}

	if (flags & O_APPEND)
		f->pos = f->size;

	free(freep);
	return f->no;

out:
	put_file(f);
out1:
	free(freep);
	if (ret)
		errno = -ret;
	return ret;
}
EXPORT_SYMBOL(open);

int creat(const char *pathname, mode_t mode)
{
	return open(pathname, O_CREAT | O_WRONLY | O_TRUNC);
}
EXPORT_SYMBOL(creat);

int ioctl(int fd, int request, void *buf)
{
	struct device_d *dev;
	struct fs_driver_d *fsdrv;
	FILE *f = &files[fd];
	int ret;

	if (check_fd(fd))
		return -errno;

	dev = f->dev;

	fsdrv = dev_to_fs_driver(dev);

	if (fsdrv->ioctl)
		ret = fsdrv->ioctl(dev, f, request, buf);
	else
		ret = -ENOSYS;
	if (ret)
		errno = -ret;
	return ret;
}

int read(int fd, void *buf, size_t count)
{
	struct device_d *dev;
	struct fs_driver_d *fsdrv;
	FILE *f = &files[fd];
	int ret;

	if (check_fd(fd))
		return -errno;

	dev = f->dev;

	fsdrv = dev_to_fs_driver(dev);

	if (f->pos + count > f->size)
		count = f->size - f->pos;

	if (!count)
		return 0;

	ret = fsdrv->read(dev, f, buf, count);

	if (ret > 0)
		f->pos += ret;
	if (ret < 0)
		errno = -ret;
	return ret;
}
EXPORT_SYMBOL(read);

ssize_t write(int fd, const void *buf, size_t count)
{
	struct device_d *dev;
	struct fs_driver_d *fsdrv;
	FILE *f = &files[fd];
	int ret;

	if (check_fd(fd))
		return -errno;

	dev = f->dev;

	fsdrv = dev_to_fs_driver(dev);
	if (f->pos + count > f->size) {
		ret = fsdrv->truncate(dev, f, f->pos + count);
		if (ret) {
			if (ret != -ENOSPC)
				goto out;
			count = f->size - f->pos;
			if (!count)
				goto out;
		} else {
			f->size = f->pos + count;
		}
	}
	ret = fsdrv->write(dev, f, buf, count);
	if (ret > 0)
		f->pos += ret;
out:
	if (ret < 0)
		errno = -ret;
	return ret;
}
EXPORT_SYMBOL(write);

int flush(int fd)
{
	struct device_d *dev;
	struct fs_driver_d *fsdrv;
	FILE *f = &files[fd];
	int ret;

	if (check_fd(fd))
		return -errno;

	dev = f->dev;

	fsdrv = dev_to_fs_driver(dev);
	if (fsdrv->flush)
		ret = fsdrv->flush(dev, f);
	else
		ret = 0;

	if (ret)
		errno = -ret;

	return ret;
}

loff_t lseek(int fildes, loff_t offset, int whence)
{
	struct device_d *dev;
	struct fs_driver_d *fsdrv;
	FILE *f = &files[fildes];
	loff_t pos;
	int ret;

	if (check_fd(fildes))
		return -1;

	dev = f->dev;
	fsdrv = dev_to_fs_driver(dev);
	if (!fsdrv->lseek) {
		ret = -ENOSYS;
		goto out;
	}

	ret = -EINVAL;

	switch (whence) {
	case SEEK_SET:
		if (offset > f->size)
			goto out;
		pos = offset;
		break;
	case SEEK_CUR:
		if (offset + f->pos > f->size)
			goto out;
		pos = f->pos + offset;
		break;
	case SEEK_END:
		if (offset)
			goto out;
		pos = f->size;
		break;
	default:
		goto out;
	}

	return fsdrv->lseek(dev, f, pos);

out:
	if (ret)
		errno = -ret;

	return -1;
}
EXPORT_SYMBOL(lseek);

int erase(int fd, size_t count, unsigned long offset)
{
	struct device_d *dev;
	struct fs_driver_d *fsdrv;
	FILE *f = &files[fd];
	int ret;

	if (check_fd(fd))
		return -errno;
	if (offset >= f->size)
		return 0;
	if (count > f->size - offset)
		count = f->size - offset;

	dev = f->dev;
	fsdrv = dev_to_fs_driver(dev);
	if (fsdrv->erase)
		ret = fsdrv->erase(dev, f, count, offset);
	else
		ret = -ENOSYS;

	if (ret)
		errno = -ret;

	return ret;
}
EXPORT_SYMBOL(erase);

int protect(int fd, size_t count, unsigned long offset, int prot)
{
	struct device_d *dev;
	struct fs_driver_d *fsdrv;
	FILE *f = &files[fd];
	int ret;

	if (check_fd(fd))
		return -errno;
	if (offset >= f->size)
		return 0;
	if (count > f->size - offset)
		count = f->size - offset;

	dev = f->dev;
	fsdrv = dev_to_fs_driver(dev);
	if (fsdrv->protect)
		ret = fsdrv->protect(dev, f, count, offset, prot);
	else
		ret = -ENOSYS;

	if (ret)
		errno = -ret;

	return ret;
}
EXPORT_SYMBOL(protect);

int protect_file(const char *file, int prot)
{
	int fd, ret;

	fd = open(file, O_WRONLY);
	if (fd < 0)
		return fd;

	ret = protect(fd, ~0, 0, prot);

	close(fd);

	return ret;
}

void *memmap(int fd, int flags)
{
	struct device_d *dev;
	struct fs_driver_d *fsdrv;
	FILE *f = &files[fd];
	void *retp = (void *)-1;
	int ret;

	if (check_fd(fd))
		return retp;

	dev = f->dev;

	fsdrv = dev_to_fs_driver(dev);

	if (fsdrv->memmap)
		ret = fsdrv->memmap(dev, f, &retp, flags);
	else
		ret = -EINVAL;

	if (ret)
		errno = -ret;

	return retp;
}
EXPORT_SYMBOL(memmap);

int close(int fd)
{
	struct device_d *dev;
	struct fs_driver_d *fsdrv;
	FILE *f = &files[fd];
	int ret;

	if (check_fd(fd))
		return -errno;

	dev = f->dev;

	fsdrv = dev_to_fs_driver(dev);
	ret = fsdrv->close(dev, f);

	put_file(f);

	if (ret)
		errno = -ret;

	return ret;
}
EXPORT_SYMBOL(close);

static int fs_match(struct device_d *dev, struct driver_d *drv)
{
	return strcmp(dev->name, drv->name) ? -1 : 0;
}

static int fs_probe(struct device_d *dev)
{
	struct fs_device_d *fsdev = dev_to_fs_device(dev);
	struct fs_driver_d *fsdrv = dev_to_fs_driver(dev);
	int ret;

	ret = dev->driver->probe(dev);
	if (ret)
		return ret;

	if (fsdev->cdev) {
		dev_add_child(fsdev->cdev->dev, &fsdev->dev);
		fsdev->parent_device = fsdev->cdev->dev;
	}

	fsdev->driver = fsdrv;

	list_add_tail(&fsdev->list, &fs_device_list);

	if (!fs_dev_root)
		fs_dev_root = fsdev;

	return 0;
}

static void fs_remove(struct device_d *dev)
{
	struct fs_device_d *fsdev = dev_to_fs_device(dev);

	if (fsdev->dev.driver) {
		dev->driver->remove(dev);
		list_del(&fsdev->list);
	}

	free(fsdev->path);

	if (fsdev == fs_dev_root)
		fs_dev_root = NULL;

	free(fsdev->backingstore);
	free(fsdev);
}

struct bus_type fs_bus = {
	.name = "fs",
	.match = fs_match,
	.probe = fs_probe,
	.remove = fs_remove,
};

int register_fs_driver(struct fs_driver_d *fsdrv)
{
	fsdrv->drv.bus = &fs_bus;
	register_driver(&fsdrv->drv);

	return 0;
}
EXPORT_SYMBOL(register_fs_driver);

/*
 * Mount a device to a directory.
 * We do this by registering a new device on which the filesystem
 * driver will match.
 */
int mount(const char *device, const char *fsname, const char *_path)
{
	struct fs_device_d *fsdev;
	int ret;
	char *path = normalise_path(_path);

	debug("mount: %s on %s type %s\n", device, path, fsname);

	if (fs_dev_root) {
		fsdev = get_fsdevice_by_path(path);
		if (fsdev != fs_dev_root) {
			printf("sorry, no nested mounts\n");
			ret = -EBUSY;
			goto err_free_path;
		}
		ret = path_check_prereq(path, S_IFDIR);
		if (ret)
			goto err_free_path;
	} else {
		/* no mtab, so we only allow to mount on '/' */
		if (*path != '/' || *(path + 1)) {
			ret = -ENOTDIR;
			goto err_free_path;
		}
	}

	fsdev = xzalloc(sizeof(struct fs_device_d));
	fsdev->backingstore = xstrdup(device);
	safe_strncpy(fsdev->dev.name, fsname, MAX_DRIVER_NAME);
	fsdev->dev.id = get_free_deviceid(fsdev->dev.name);
	fsdev->path = xstrdup(path);
	fsdev->dev.bus = &fs_bus;

	if (!strncmp(device, "/dev/", 5))
		fsdev->cdev = cdev_by_name(device + 5);

	ret = register_device(&fsdev->dev);
	if (ret)
		goto err_register;

	if (!fsdev->dev.driver) {
		/*
		 * Driver didn't accept the device or no driver for this
		 * device. Bail out
		 */
		ret = -EINVAL;
		goto err_no_driver;
	}

	return 0;

err_no_driver:
	unregister_device(&fsdev->dev);
err_register:
	fs_remove(&fsdev->dev);
err_free_path:
	free(path);

	errno = -ret;

	return ret;
}
EXPORT_SYMBOL(mount);

int umount(const char *pathname)
{
	struct fs_device_d *fsdev = NULL, *f;
	char *p = normalise_path(pathname);

	for_each_fs_device(f) {
		if (!strcmp(p, f->path)) {
			fsdev = f;
			break;
		}
	}

	free(p);

	if (f == fs_dev_root && !list_is_singular(&fs_device_list)) {
		errno = EBUSY;
		return -EBUSY;
	}

	if (!fsdev) {
		errno = EFAULT;
		return -EFAULT;
	}

	unregister_device(&fsdev->dev);

	return 0;
}
EXPORT_SYMBOL(umount);

DIR *opendir(const char *pathname)
{
	DIR *dir = NULL;
	struct fs_device_d *fsdev;
	struct fs_driver_d *fsdrv;
	char *p = normalise_path(pathname);
	char *freep = p;
	int ret;

	ret = path_check_prereq(pathname, S_IFDIR);
	if (ret)
		goto out;

	fsdev = get_fs_device_and_root_path(&p);
	if (!fsdev) {
		ret = -ENOENT;
		goto out;
	}
	fsdrv = fsdev->driver;

	debug("opendir: fsdrv: %p\n",fsdrv);

	dir = fsdrv->opendir(&fsdev->dev, p);
	if (dir) {
		dir->dev = &fsdev->dev;
		dir->fsdrv = fsdrv;
	} else {
		/*
		 * FIXME: The fs drivers should return ERR_PTR here so that
		 * we are able to forward the error
		 */
		ret = -EINVAL;
	}

out:
	free(freep);

	if (ret)
		errno = -ret;

	return dir;
}
EXPORT_SYMBOL(opendir);

struct dirent *readdir(DIR *dir)
{
	struct dirent *ent;

	if (!dir)
		return NULL;

	ent = dir->fsdrv->readdir(dir->dev, dir);

	if (!ent)
		errno = EBADF;

	return ent;
}
EXPORT_SYMBOL(readdir);

int closedir(DIR *dir)
{
	int ret;

	if (!dir) {
		errno = EBADF;
		return -EBADF;
	}

	ret = dir->fsdrv->closedir(dir->dev, dir);
	if (ret)
		errno = -ret;

	return ret;
}
EXPORT_SYMBOL(closedir);

int stat(const char *filename, struct stat *s)
{
	struct device_d *dev;
	struct fs_driver_d *fsdrv;
	struct fs_device_d *fsdev;
	char *f = normalise_path(filename);
	char *freep = f;
	int ret;

	automount_mount(f, 1);

	memset(s, 0, sizeof(struct stat));

	fsdev = get_fsdevice_by_path(f);
	if (!fsdev) {
		ret = -ENOENT;
		goto out;
	}

	if (fsdev != fs_dev_root && strcmp(f, fsdev->path)) {
		f += strlen(fsdev->path);
		dev = &fsdev->dev;
	} else
		dev = &fs_dev_root->dev;

	fsdrv = dev_to_fs_driver(dev);

	if (*f == 0)
		f = "/";

	ret = fsdrv->stat(dev, f, s);
out:
	free(freep);

	if (ret)
		errno = -ret;

	return ret;
}
EXPORT_SYMBOL(stat);

int mkdir (const char *pathname, mode_t mode)
{
	struct fs_driver_d *fsdrv;
	struct fs_device_d *fsdev;
	char *p = normalise_path(pathname);
	char *freep = p;
	int ret;

	ret = parent_check_directory(p);
	if (ret)
		goto out;

	ret = path_check_prereq(pathname, S_UB_DOES_NOT_EXIST);
	if (ret)
		goto out;

	fsdev = get_fs_device_and_root_path(&p);
	if (!fsdev) {
		ret = -ENOENT;
		goto out;
	}
	fsdrv = fsdev->driver;

	if (fsdrv->mkdir)
		ret = fsdrv->mkdir(&fsdev->dev, p);
	else
		ret = -EROFS;
out:
	free(freep);

	if (ret)
		errno = -ret;

	return ret;
}
EXPORT_SYMBOL(mkdir);

int rmdir (const char *pathname)
{
	struct fs_driver_d *fsdrv;
	struct fs_device_d *fsdev;
	char *p = normalise_path(pathname);
	char *freep = p;
	int ret;

	ret = path_check_prereq(pathname, S_IFDIR | S_UB_IS_EMPTY);
	if (ret)
		goto out;

	fsdev = get_fs_device_and_root_path(&p);
	if (!fsdev) {
		ret = -ENOENT;
		goto out;
	}
	fsdrv = fsdev->driver;

	if (fsdrv->rmdir)
		ret = fsdrv->rmdir(&fsdev->dev, p);
	else
		ret = -EROFS;
out:
	free(freep);

	if (ret)
		errno = -ret;

	return ret;
}
EXPORT_SYMBOL(rmdir);

static void memcpy_sz(void *_dst, const void *_src, ulong count, ulong rwsize)
{
	ulong dst = (ulong)_dst;
	ulong src = (ulong)_src;

	/* no rwsize specification given. Do whatever memcpy likes best */
	if (!rwsize) {
		memcpy(_dst, _src, count);
		return;
	}

	rwsize = rwsize >> O_RWSIZE_SHIFT;

	count /= rwsize;

	while (count-- > 0) {
		switch (rwsize) {
		case 1:
			*((u_char *)dst) = *((u_char *)src);
			break;
		case 2:
			*((ushort *)dst) = *((ushort *)src);
			break;
		case 4:
			*((ulong  *)dst) = *((ulong  *)src);
			break;
		}
		dst += rwsize;
		src += rwsize;
	}
}

ssize_t mem_read(struct cdev *cdev, void *buf, size_t count, loff_t offset, ulong flags)
{
	ulong size;
	struct device_d *dev;

	if (!cdev->dev || cdev->dev->num_resources < 1)
		return -1;
	dev = cdev->dev;

<<<<<<< HEAD
	size = min((loff_t)count, dev->resource[0].size - offset);
=======
	size = min((ulong)count, resource_size(&dev->resource[0]) - offset);
>>>>>>> 5f03074e
	memcpy_sz(buf, dev_get_mem_region(dev, 0) + offset, size, flags & O_RWSIZE_MASK);
	return size;
}
EXPORT_SYMBOL(mem_read);

ssize_t mem_write(struct cdev *cdev, const void *buf, size_t count, loff_t offset, ulong flags)
{
	ulong size;
	struct device_d *dev;

	if (!cdev->dev || cdev->dev->num_resources < 1)
		return -1;
	dev = cdev->dev;

<<<<<<< HEAD
	size = min((loff_t)count, dev->resource[0].size - offset);
=======
	size = min((ulong)count, resource_size(&dev->resource[0]) - offset);
>>>>>>> 5f03074e
	memcpy_sz(dev_get_mem_region(dev, 0) + offset, buf, size, flags & O_RWSIZE_MASK);
	return size;
}
EXPORT_SYMBOL(mem_write);<|MERGE_RESOLUTION|>--- conflicted
+++ resolved
@@ -1282,11 +1282,7 @@
 		return -1;
 	dev = cdev->dev;
 
-<<<<<<< HEAD
-	size = min((loff_t)count, dev->resource[0].size - offset);
-=======
-	size = min((ulong)count, resource_size(&dev->resource[0]) - offset);
->>>>>>> 5f03074e
+	size = min((loff_t)count, resource_size(&dev->resource[0]) - offset);
 	memcpy_sz(buf, dev_get_mem_region(dev, 0) + offset, size, flags & O_RWSIZE_MASK);
 	return size;
 }
@@ -1301,11 +1297,7 @@
 		return -1;
 	dev = cdev->dev;
 
-<<<<<<< HEAD
-	size = min((loff_t)count, dev->resource[0].size - offset);
-=======
-	size = min((ulong)count, resource_size(&dev->resource[0]) - offset);
->>>>>>> 5f03074e
+	size = min((loff_t)count, resource_size(&dev->resource[0]) - offset);
 	memcpy_sz(dev_get_mem_region(dev, 0) + offset, buf, size, flags & O_RWSIZE_MASK);
 	return size;
 }
