
/*
 * clock.h - definitions of the PXA clock functions
 *
 * Copyright (C) 2010 by Marc Kleine-Budde <mkl@pengutronix.de>
 *
 * This file is released under the GPLv2
 *
 */

#ifndef __MACH_CLOCK_H
#define __MACH_CLOCK_H

unsigned long pxa_get_uartclk(void);
<<<<<<< HEAD
unsigned long pxa_get_mmcclk(void);
=======
unsigned long pxa_get_lcdclk(void);
>>>>>>> 1aba5d36

#endif	/* !__MACH_CLOCK_H */<|MERGE_RESOLUTION|>--- conflicted
+++ resolved
@@ -12,10 +12,7 @@
 #define __MACH_CLOCK_H
 
 unsigned long pxa_get_uartclk(void);
-<<<<<<< HEAD
 unsigned long pxa_get_mmcclk(void);
-=======
 unsigned long pxa_get_lcdclk(void);
->>>>>>> 1aba5d36
 
 #endif	/* !__MACH_CLOCK_H */