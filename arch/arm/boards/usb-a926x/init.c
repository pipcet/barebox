/*
 * Copyright (C) 2011 Jean-Christophe PLAGNIOL-VILLARD <plagnioj@jcrosoft.com>
 *
 * This program is free software; you can redistribute it and/or
 * modify it under the terms of the GNU General Public License as
 * published by the Free Software Foundation; either version 2 of
 * the License, or (at your option) any later version.
 *
 * This program is distributed in the hope that it will be useful,
 * but WITHOUT ANY WARRANTY; without even the implied warranty of
 * MERCHANTABILITY or FITNESS FOR A PARTICULAR PURPOSE.  See the
 * GNU General Public License for more details.
 *
 * You should have received a copy of the GNU General Public License
 * along with this program; if not, write to the Free Software
 * Foundation, Inc., 59 Temple Place, Suite 330, Boston,
 * MA 02111-1307 USA
 *
 */

#include <common.h>
#include <net.h>
#include <init.h>
#include <environment.h>
#include <asm/armlinux.h>
#include <generated/mach-types.h>
#include <partition.h>
#include <fs.h>
#include <fcntl.h>
#include <io.h>
#include <asm/hardware.h>
#include <nand.h>
#include <sizes.h>
#include <linux/mtd/nand.h>
#include <linux/clk.h>
#include <mach/board.h>
#include <mach/at91sam9_smc.h>
#include <mach/sam9_smc.h>
#include <gpio.h>
#include <mach/io.h>
#include <mach/at91_pmc.h>
#include <mach/at91_rstc.h>

static void usb_a9260_set_board_type(void)
{
	if (machine_is_usb_a9g20())
		armlinux_set_architecture(MACH_TYPE_USB_A9G20);
	else if (machine_is_usb_a9263())
		armlinux_set_architecture(MACH_TYPE_USB_A9263);
	else
		armlinux_set_architecture(MACH_TYPE_USB_A9260);
}

static struct atmel_nand_data nand_pdata = {
	.ale		= 21,
	.cle		= 22,
/*	.det_pin	= ... not connected */
	.rdy_pin	= AT91_PIN_PC13,
	.enable_pin	= AT91_PIN_PC14,
};

static struct sam9_smc_config usb_a9260_nand_smc_config = {
	.ncs_read_setup		= 0,
	.nrd_setup		= 1,
	.ncs_write_setup	= 0,
	.nwe_setup		= 1,

	.ncs_read_pulse		= 3,
	.nrd_pulse		= 3,
	.ncs_write_pulse	= 3,
	.nwe_pulse		= 3,

	.read_cycle		= 5,
	.write_cycle		= 5,

	.mode			= AT91_SMC_READMODE | AT91_SMC_WRITEMODE | AT91_SMC_EXNWMODE_DISABLE | AT91_SMC_DBW_8,
	.tdf_cycles		= 2,
};

static struct sam9_smc_config usb_a9g20_nand_smc_config = {
	.ncs_read_setup		= 0,
	.nrd_setup		= 2,
	.ncs_write_setup	= 0,
	.nwe_setup		= 2,

	.ncs_read_pulse		= 4,
	.nrd_pulse		= 4,
	.ncs_write_pulse	= 4,
	.nwe_pulse		= 2,

	.read_cycle		= 7,
	.write_cycle		= 7,

	.mode			= AT91_SMC_READMODE | AT91_SMC_WRITEMODE | AT91_SMC_EXNWMODE_DISABLE | AT91_SMC_DBW_8,
	.tdf_cycles		= 3,
};

static void usb_a9260_add_device_nand(void)
{
	/* configure chip-select 3 (NAND) */
	if (machine_is_usb_a9g20())
		sam9_smc_configure(3, &usb_a9g20_nand_smc_config);
	else
		sam9_smc_configure(3, &usb_a9260_nand_smc_config);

	if (machine_is_usb_a9263()) {
		nand_pdata.rdy_pin	= AT91_PIN_PA22;
		nand_pdata.enable_pin	= AT91_PIN_PD15;
	}

	at91_add_device_nand(&nand_pdata);
}

static struct at91_ether_platform_data macb_pdata = {
	.flags		= AT91SAM_ETHER_RMII,
	.phy_addr	= 0,
};

static void usb_a9260_phy_reset(void)
{
	unsigned long rstc;
	struct clk *clk = clk_get(NULL, "macb_clk");

	clk_enable(clk);

	at91_set_gpio_input(AT91_PIN_PA14, 0);
	at91_set_gpio_input(AT91_PIN_PA15, 0);
	at91_set_gpio_input(AT91_PIN_PA17, 0);
	at91_set_gpio_input(AT91_PIN_PA25, 0);
	at91_set_gpio_input(AT91_PIN_PA26, 0);
	at91_set_gpio_input(AT91_PIN_PA28, 0);

	rstc = at91_sys_read(AT91_RSTC_MR) & AT91_RSTC_ERSTL;

	/* Need to reset PHY -> 500ms reset */
	at91_sys_write(AT91_RSTC_MR, AT91_RSTC_KEY |
				     (AT91_RSTC_ERSTL & (0x0d << 8)) |
				     AT91_RSTC_URSTEN);

	at91_sys_write(AT91_RSTC_CR, AT91_RSTC_KEY | AT91_RSTC_EXTRST);

	/* Wait for end hardware reset */
	while (!(at91_sys_read(AT91_RSTC_SR) & AT91_RSTC_NRSTL));

	/* Restore NRST value */
	at91_sys_write(AT91_RSTC_MR, AT91_RSTC_KEY |
				     (rstc) |
				     AT91_RSTC_URSTEN);
}

#if defined(CONFIG_MCI_ATMEL)
static struct atmel_mci_platform_data __initdata usb_a9260_mci_data = {
	.bus_width	= 4,
};

static void usb_a9260_add_device_mci(void)
{
	at91_add_device_mci(0, &usb_a9260_mci_data);
}
#else
static void usb_a9260_add_device_mci(void) {}
#endif

static struct at91_usbh_data ek_usbh_data = {
	.ports		= 2,
};

<<<<<<< HEAD
/*
 * USB Device port
 */
static struct at91_udc_data __initdata ek_udc_data = {
	.vbus_pin	= AT91_PIN_PB11,
	.pullup_pin	= -EINVAL,		/* pull-up driven by UDC */
};

static void __init ek_add_device_udc(void)
{
	if (machine_is_usb_a9260() || machine_is_usb_a9g20())
		ek_udc_data.vbus_pin = AT91_PIN_PC5;

	at91_add_device_udc(&ek_udc_data);
}
=======
static int usb_a9260_mem_init(void)
{
#ifdef CONFIG_AT91_HAVE_SRAM_128M
	at91_add_device_sdram(128 * 1024 * 1024);
#else
	at91_add_device_sdram(64 * 1024 * 1024);
#endif

	return 0;
}
mem_initcall(usb_a9260_mem_init);
>>>>>>> 1aba5d36

static int usb_a9260_devices_init(void)
{
	usb_a9260_add_device_nand();
	usb_a9260_phy_reset();
	at91_add_device_eth(&macb_pdata);
	usb_a9260_add_device_mci();
	at91_add_device_usbh_ohci(&ek_usbh_data);
	ek_add_device_udc();

	armlinux_set_bootparams((void *)(AT91_CHIPSELECT_1 + 0x100));
	usb_a9260_set_board_type();

	devfs_add_partition("nand0", 0x00000, SZ_128K, PARTITION_FIXED, "at91bootstrap_raw");
	dev_add_bb_dev("at91bootstrap_raw", "at91bootstrap");
	devfs_add_partition("nand0", SZ_128K, SZ_256K, PARTITION_FIXED, "self_raw");
	dev_add_bb_dev("self_raw", "self0");
	devfs_add_partition("nand0", SZ_256K + SZ_128K, SZ_128K, PARTITION_FIXED, "env_raw");
	dev_add_bb_dev("env_raw", "env0");
	devfs_add_partition("nand0", SZ_512K, SZ_128K, PARTITION_FIXED, "env_raw1");
	dev_add_bb_dev("env_raw1", "env1");

	return 0;
}
device_initcall(usb_a9260_devices_init);

static int usb_a9260_console_init(void)
{
	at91_register_uart(0, 0);
	return 0;
}
console_initcall(usb_a9260_console_init);<|MERGE_RESOLUTION|>--- conflicted
+++ resolved
@@ -165,7 +165,6 @@
 	.ports		= 2,
 };
 
-<<<<<<< HEAD
 /*
  * USB Device port
  */
@@ -181,7 +180,7 @@
 
 	at91_add_device_udc(&ek_udc_data);
 }
-=======
+
 static int usb_a9260_mem_init(void)
 {
 #ifdef CONFIG_AT91_HAVE_SRAM_128M
@@ -193,7 +192,6 @@
 	return 0;
 }
 mem_initcall(usb_a9260_mem_init);
->>>>>>> 1aba5d36
 
 static int usb_a9260_devices_init(void)
 {
