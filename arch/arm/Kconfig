--- conflicted
+++ resolved
@@ -1,4 +1,6 @@
-
+#
+#
+#
 config ARCH_TEXT_BASE
 	hex
 	default 0x08f00000 if MACH_MX1ADS
@@ -7,7 +9,9 @@
 	default 0x21e00000 if MACH_ECO920
 	default 0xa0000000 if MACH_PCM038
 	default 0x87f00000 if MACH_IMX31
-
+#
+#
+#
 config BOARDINFO
 	default "Synertronixx scb9328" if MACH_SCB9328
 
@@ -17,10 +21,9 @@
 config BOARDINFO
 	default "Phytec Phycore MX27" if MACH_PCM038
 
-<<<<<<< HEAD
 config BOARDINFO
 	default "Phytec Phycore i.MX31" if MACH_IMX31
-=======
+
 config BOARD_LINKER_SCRIPT
 	bool
 	default n
@@ -29,7 +32,6 @@
 	bool
 	default y
 	depends on !BOARD_LINKER_SCRIPT
->>>>>>> d59ca7fe
 
 config ARM
 	bool
