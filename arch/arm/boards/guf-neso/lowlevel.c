/*
 *
 * (c) 2007 Pengutronix, Sascha Hauer <s.hauer@pengutronix.de>
 *
 * See file CREDITS for list of people who contributed to this
 * project.
 *
 * This program is free software; you can redistribute it and/or
 * modify it under the terms of the GNU General Public License as
 * published by the Free Software Foundation; either version 2 of
 * the License, or (at your option) any later version.
 *
 * This program is distributed in the hope that it will be useful,
 * but WITHOUT ANY WARRANTY; without even the implied warranty of
 * MERCHANTABILITY or FITNESS FOR A PARTICULAR PURPOSE.  See the
 * GNU General Public License for more details.
 *
 */
#include <common.h>
#include <init.h>
#include <mach/imx27-regs.h>
#include <mach/imx-pll.h>
#include <mach/esdctl.h>
#include <asm/cache-l2x0.h>
#include <io.h>
#include <mach/imx-nand.h>
#include <asm/barebox-arm.h>
#include <asm/barebox-arm-head.h>
#include <asm/system.h>
#include <asm-generic/sections.h>
#include <asm-generic/memory_layout.h>

#ifdef CONFIG_NAND_IMX_BOOT
static void __bare_init __naked insdram(void)
{
<<<<<<< HEAD
	PCCR1 |= PCCR1_NFC_BAUDEN;
=======
	uint32_t r;
>>>>>>> 4f2ac27e

	/* setup a stack to be able to call imx_nand_load_image() */
	arm_setup_stack(STACK_BASE + STACK_SIZE - 12);

	imx_nand_load_image(_text, barebox_image_size);

	board_init_lowlevel_return();
}
#endif

#define ESDCTL0_VAL (ESDCTL0_SDE | ESDCTL0_ROW13 | ESDCTL0_COL10)

void __bare_init __naked reset(void)
{
	uint32_t r;
	int i;
#ifdef CONFIG_NAND_IMX_BOOT
	unsigned int *trg, *src;
#endif

	common_reset();

	/* ahb lite ip interface */
	writel(0x20040304, MX27_AIPI_BASE_ADDR + MX27_AIPI1_PSR0);
	writel(0xDFFBFCFB, MX27_AIPI_BASE_ADDR + MX27_AIPI1_PSR1);
	writel(0x00000000, MX27_AIPI_BASE_ADDR + MX27_AIPI2_PSR0);
	writel(0xFFFFFFFF, MX27_AIPI_BASE_ADDR + MX27_AIPI2_PSR1);

	/* Skip SDRAM initialization if we run from RAM */
	r = get_pc();
	if (r > 0xa0000000 && r < 0xb0000000)
		board_init_lowlevel_return();

	/*
	 * DDR on CSD0
	 */
	/* Enable DDR SDRAM operation */
	writel(0x00000008, MX27_ESDCTL_BASE_ADDR + IMX_ESDMISC);

	/* Set the driving strength   */
	writel(0x55555555, MX27_SYSCTRL_BASE_ADDR + MX27_DSCR(3));
	writel(0x55555555, MX27_SYSCTRL_BASE_ADDR + MX27_DSCR(5));
	writel(0x55555555, MX27_SYSCTRL_BASE_ADDR + MX27_DSCR(6));
	writel(0x00005005, MX27_SYSCTRL_BASE_ADDR + MX27_DSCR(7));
	writel(0x15555555, MX27_SYSCTRL_BASE_ADDR + MX27_DSCR(8));

	/* Initial reset */
	writel(0x00000004, MX27_ESDCTL_BASE_ADDR + IMX_ESDMISC);
	writel(0x006ac73a, MX27_ESDCTL_BASE_ADDR + IMX_ESDCFG0);

	/* precharge CSD0 all banks */
	writel(ESDCTL0_VAL | ESDCTL0_SMODE_PRECHARGE,
			MX27_ESDCTL_BASE_ADDR + IMX_ESDCTL0);
	writel(0x00000000, 0xA0000F00);	/* CSD0 precharge address (A10 = 1) */
	writel(ESDCTL0_VAL | ESDCTL0_SMODE_AUTO_REFRESH,
			MX27_ESDCTL_BASE_ADDR + IMX_ESDCTL0);

	for (i = 0; i < 8; i++)
		writel(0, 0xa0000f00);

	writel(ESDCTL0_VAL | ESDCTL0_SMODE_LOAD_MODE,
			MX27_ESDCTL_BASE_ADDR + IMX_ESDCTL0);

	writeb(0xda, 0xa0000033);
	writeb(0xff, 0xa1000000);
	writel(ESDCTL0_VAL | ESDCTL0_DSIZ_31_0 | ESDCTL0_REF4 |
			ESDCTL0_BL | ESDCTL0_SMODE_NORMAL,
			MX27_ESDCTL_BASE_ADDR + IMX_ESDCTL0);

#ifdef CONFIG_NAND_IMX_BOOT
	/* skip NAND boot if not running from NFC space */
	r = get_pc();
	if (r < MX27_NFC_BASE_ADDR || r > MX27_NFC_BASE_ADDR + 0x800)
		board_init_lowlevel_return();

	src = (unsigned int *)MX27_NFC_BASE_ADDR;
	trg = (unsigned int *)_text;

	/* Move ourselves out of NFC SRAM */
	for (i = 0; i < 0x800 / sizeof(int); i++)
		*trg++ = *src++;

	/* Jump to SDRAM */
	r = (unsigned int)&insdram;
	__asm__ __volatile__("mov pc, %0" : : "r"(r));
#else
	board_init_lowlevel_return();
#endif
}
<|MERGE_RESOLUTION|>--- conflicted
+++ resolved
@@ -33,12 +33,6 @@
 #ifdef CONFIG_NAND_IMX_BOOT
 static void __bare_init __naked insdram(void)
 {
-<<<<<<< HEAD
-	PCCR1 |= PCCR1_NFC_BAUDEN;
-=======
-	uint32_t r;
->>>>>>> 4f2ac27e
-
 	/* setup a stack to be able to call imx_nand_load_image() */
 	arm_setup_stack(STACK_BASE + STACK_SIZE - 12);
 
