--- conflicted
+++ resolved
@@ -1008,15 +1008,8 @@
 		else
 			host->buf_start = column + mtd->writesize;
 
-<<<<<<< HEAD
 		host->send_cmd(host, NAND_CMD_READ0);
-		mxc_do_addr_cycle(mtd, column, page_addr);
-=======
-		command = NAND_CMD_READ0;
-
-		host->send_cmd(host, command);
 		mxc_do_addr_cycle(chip, column, page_addr);
->>>>>>> 4db0f1c3
 
 		if (host->pagesize_2k)
 			/* send read confirm command */
