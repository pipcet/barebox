/*
 * Copyright (C) 2010 Juergen Beisert, Pengutronix <kernel@pengutronix.de>
 * Copyright (C) 2011 Marc Kleine-Budde, Pengutronix <mkl@pengutronix.de>
 * Copyright (C) 2011 Wolfram Sang, Pengutronix <w.sang@pengutronix.de>
 * Copyright (C) 2012 Maxime Ripard, Free Electrons <maxime.ripard@free-electrons.com>
 *
 * This program is free software; you can redistribute it and/or
 * modify it under the terms of the GNU General Public License as
 * published by the Free Software Foundation; either version 2 of
 * the License, or (at your option) any later version.
 *
 * This program is distributed in the hope that it will be useful,
 * but WITHOUT ANY WARRANTY; without even the implied warranty of
 * MERCHANTABILITY or FITNESS FOR A PARTICULAR PURPOSE.  See the
 * GNU General Public License for more details.
 */

#include <common.h>
#include <environment.h>
#include <errno.h>
#include <fec.h>
#include <gpio.h>
#include <init.h>
#include <mci.h>
#include <io.h>
<<<<<<< HEAD
=======
#include <net.h>
>>>>>>> 65708cdb
#include <sizes.h>

#include <mach/clock.h>
#include <mach/imx-regs.h>
#include <mach/iomux-imx28.h>
#include <mach/mci.h>

#include <asm/armlinux.h>
#include <asm/mmu.h>

#include <mach/fb.h>

#include <generated/mach-types.h>

/* setup the CPU card internal signals */
static const uint32_t cfa10036_pads[] = {
	/* duart */
	FUNC(2) | PORTF(3, 2) | VE_3_3V,
	FUNC(2) | PORTF(3, 3) | VE_3_3V,

	/* mmc0 */
	SSP0_D0 | VE_3_3V | PULLUP(1),
	SSP0_D1 | VE_3_3V | PULLUP(1),
	SSP0_D2 | VE_3_3V | PULLUP(1),
	SSP0_D3 | VE_3_3V | PULLUP(1),
	SSP0_D4 | VE_3_3V | PULLUP(1),
	SSP0_D5 | VE_3_3V | PULLUP(1),
	SSP0_D6 | VE_3_3V | PULLUP(1),
	SSP0_D7 | VE_3_3V | PULLUP(1),
	SSP0_CMD | VE_3_3V | PULLUP(1),
	SSP0_CD | VE_3_3V | PULLUP(1),
	SSP0_SCK | VE_3_3V | BITKEEPER(0),
	/* MCI slot power control 1 = off */
	PWM3_GPIO | VE_3_3V | GPIO_OUT | GPIO_VALUE(0),
};

static struct mxs_mci_platform_data mci_pdata = {
	.caps = MMC_MODE_8BIT,
	.voltages = MMC_VDD_32_33 | MMC_VDD_33_34,	/* fixed to 3.3 V */
	.f_min = 400 * 1000,
	.f_max = 25000000,
};

static int cfa10036_mem_init(void)
{
	arm_add_mem_device("ram0", IMX_MEMORY_BASE, 128 * 1024 * 1024);

	return 0;
}
mem_initcall(cfa10036_mem_init);

static int cfa10036_devices_init(void)
{
	int i;

	/* initizalize muxing */
	for (i = 0; i < ARRAY_SIZE(cfa10036_pads); i++)
		imx_gpio_mode(cfa10036_pads[i]);

	/* enable IOCLK0 to run at the PLL frequency */
	imx_set_ioclk(0, 480000000);
	/* run the SSP unit clock at 100 MHz */
	imx_set_sspclk(0, 100000000, 1);

	armlinux_set_bootparams((void *)IMX_MEMORY_BASE + 0x100);
	armlinux_set_architecture(MACH_TYPE_CFA10036);

	add_generic_device("mxs_mci", 0, NULL, IMX_SSP0_BASE, SZ_8K,
			   IORESOURCE_MEM, &mci_pdata);

	add_generic_device("ocotp", 0, NULL, IMX_OCOTP_BASE, SZ_8K,
			   IORESOURCE_MEM, NULL);

	return 0;
}
device_initcall(cfa10036_devices_init);

static int cfa10036_console_init(void)
{
	add_generic_device("stm_serial", 0, NULL, IMX_DBGUART_BASE, SZ_8K,
			   IORESOURCE_MEM, NULL);

	return 0;
}
console_initcall(cfa10036_console_init);<|MERGE_RESOLUTION|>--- conflicted
+++ resolved
@@ -23,10 +23,7 @@
 #include <init.h>
 #include <mci.h>
 #include <io.h>
-<<<<<<< HEAD
-=======
 #include <net.h>
->>>>>>> 65708cdb
 #include <sizes.h>
 
 #include <mach/clock.h>
