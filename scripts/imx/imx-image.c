// SPDX-License-Identifier: GPL-2.0-or-later
// SPDX-FileCopyrightText: 2013 Sascha Hauer, Pengutronix

#define _GNU_SOURCE
#include <stdio.h>
#include <unistd.h>
#include <getopt.h>
#include <stdlib.h>
#include <stdint.h>
#include <string.h>
#include <errno.h>
#include <sys/types.h>
#include <sys/stat.h>
#include <fcntl.h>
#include <linux/kernel.h>
#include <sys/file.h>
#include "../compiler.h"

#include "imx.h"

#include <include/filetype.h>

#define FLASH_HEADER_OFFSET 0x400
#define ARM_HEAD_SIZE_INDEX	(ARM_HEAD_SIZE_OFFSET / sizeof(uint32_t))

/*
 * Conservative DCD element limit set to restriction v2 header size to
 * HEADER_SIZE
 */
#define MAX_DCD ((HEADER_LEN - FLASH_HEADER_OFFSET - sizeof(struct imx_flash_header_v2)) / sizeof(u32))

static uint32_t dcdtable[MAX_DCD];
static int curdcd;
static int create_usb_image;
static char *prgname;

/*
 * ============================================================================
 * i.MX flash header v1 handling. Found on i.MX35 and i.MX51
 * ============================================================================
 */


static uint32_t bb_header_aarch32[] = {
	0xeafffffe,	/* 1: b 1b  */
	0xeafffffe,	/* 1: b 1b  */
	0xeafffffe,	/* 1: b 1b  */
	0xeafffffe,	/* 1: b 1b  */
	0xeafffffe,	/* 1: b 1b  */
	0xeafffffe,	/* 1: b 1b  */
	0xeafffffe,	/* 1: b 1b  */
	0xeafffffe,	/* 1: b 1b  */
	0x65726162,	/* 'bare'   */
	0x00786f62,	/* 'box\0'  */
	0x00000000,
	0x00000000,
	0x55555555,
	0x55555555,
	0x55555555,
	0x55555555,
	0x55555555,
	0x55555555,
	0x55555555,
	0x55555555,
};

static uint32_t bb_header_aarch64[] = {
	0x14000000,	/* 1: b 1b  */
	0x14000000,	/* 1: b 1b  */
	0x14000000,	/* 1: b 1b  */
	0x14000000,	/* 1: b 1b  */
	0x14000000,	/* 1: b 1b  */
	0x14000000,	/* 1: b 1b  */
	0x14000000,	/* 1: b 1b  */
	0x14000000,	/* 1: b 1b  */
	0x65726162,	/* 'bare'   */
	0x00786f62,	/* 'box\0'  */
	0x00000000,
	0x00000000,
	0x55555555,
	0x55555555,
	0x55555555,
	0x55555555,
	0x55555555,
	0x55555555,
	0x55555555,
	0x55555555,
};

struct hab_rsa_public_key {
	uint8_t rsa_exponent[4]; /* RSA public exponent */
	uint32_t rsa_modulus; /* RSA modulus pointer */
	uint16_t exponent_size; /* Exponent size in bytes */
	uint16_t modulus_size; /* Modulus size in bytes*/
	uint8_t init_flag; /* Indicates if key initialized */
};

#ifdef IMXIMAGE_SSL_SUPPORT
#define PUBKEY_ALGO_LEN 2048

#include <openssl/x509v3.h>
#include <openssl/bn.h>
#include <openssl/asn1.h>
#include <openssl/x509.h>
#include <openssl/x509_vfy.h>
#include <openssl/pem.h>
#include <openssl/bio.h>

#if OPENSSL_VERSION_NUMBER < 0x10100000L
void RSA_get0_key(const RSA *r, const BIGNUM **n,
		  const BIGNUM **e, const BIGNUM **d)
{
	if (n != NULL)
		*n = r->n;
	if (e != NULL)
		*e = r->e;
	if (d != NULL)
		*d = r->d;
}

RSA *EVP_PKEY_get0_RSA(EVP_PKEY *pkey)
{
    if (pkey->type != EVP_PKEY_RSA)
        return NULL;

    return pkey->pkey.rsa;
}
#endif

static int extract_key(const char *certfile, uint8_t **modulus, int *modulus_len,
	uint8_t **exponent, int *exponent_len)
{
	const BIGNUM *n, *e;
	EVP_PKEY *pkey;
	FILE *fp;
	X509 *cert;
	RSA *rsa_key;

	fp = fopen(certfile, "r");
	if (!fp) {
		fprintf(stderr, "unable to open certfile %s: %s\n", certfile,
			strerror(errno));
		return -errno;
	}

	cert = PEM_read_X509(fp, NULL, NULL, NULL);
	if (!cert) {
		fprintf(stderr, "unable to parse certificate in: %s\n", certfile);
		fclose(fp);
		return -errno;
	}

	fclose(fp);

	pkey = X509_get_pubkey(cert);
	if (!pkey) {
		fprintf(stderr, "unable to extract public key from certificate");
		return -EINVAL;
	}

	rsa_key = EVP_PKEY_get0_RSA(pkey);
	if (!rsa_key) {
		fprintf(stderr, "unable to extract RSA public key");
		return -EINVAL;
	}

	RSA_get0_key(rsa_key, &n, &e, NULL);
	*modulus_len = BN_num_bytes(n);
	*modulus = malloc(*modulus_len);
	BN_bn2bin(n, *modulus);

	*exponent_len = BN_num_bytes(e);
	*exponent = malloc(*exponent_len);
	BN_bn2bin(e, *exponent);

	EVP_PKEY_free(pkey);
	X509_free(cert);

	return 0;
}

static int add_srk(void *buf, int offset, uint32_t loadaddr, const char *srkfile)
{
	struct imx_flash_header *hdr = buf + offset;
	struct hab_rsa_public_key *key = buf + 0xc00;
	uint8_t *exponent = NULL, *modulus = NULL, *modulus_dest;
	int exponent_len = 0, modulus_len = 0;
	int ret;

	hdr->super_root_key = loadaddr + 0xc00;

	key->init_flag = 1;
	key->exponent_size = htole16(3);

	ret = extract_key(srkfile, &modulus, &modulus_len, &exponent, &exponent_len);
	if (ret)
		return ret;

	modulus_dest = (void *)(key + 1);

	memcpy(modulus_dest, modulus, modulus_len);

	key->modulus_size = htole16(modulus_len);
	key->rsa_modulus = htole32(hdr->super_root_key + sizeof(*key));

	if (exponent_len > 4)
		return -EINVAL;

	key->exponent_size = exponent_len;
	memcpy(&key->rsa_exponent, exponent, key->exponent_size);

	return 0;
}
#else
static int add_srk(void *buf, int offset, uint32_t loadaddr, const char *srkfile)
{
	fprintf(stderr, "This version of imx-image is compiled without SSL support\n");

	return -EINVAL;
}
#endif /* IMXIMAGE_SSL_SUPPORT */

static int dcd_ptr_offset;
static uint32_t dcd_ptr_content;

static size_t add_header_v1(struct config_data *data, void *buf)
{
	struct imx_flash_header *hdr;
	int dcdsize = curdcd * sizeof(uint32_t);
	int offset = data->image_ivt_offset;
	uint32_t loadaddr = data->image_load_addr;
	uint32_t imagesize = data->load_size;

	buf += offset;
	hdr = buf;

	hdr->app_code_jump_vector = loadaddr + 0x1000;
	hdr->app_code_barker = 0x000000b1;
	hdr->app_code_csf = 0x0;
	hdr->dcd_ptr_ptr = loadaddr + offset + offsetof(struct imx_flash_header, dcd);
	hdr->super_root_key = 0x0;
	hdr->dcd =  loadaddr + offset + offsetof(struct imx_flash_header, dcd_barker);

	hdr->app_dest = loadaddr;
	hdr->dcd_barker = DCD_BARKER;
	if (create_usb_image) {
		dcd_ptr_offset = offsetof(struct imx_flash_header, dcd_block_len) + offset;
		hdr->dcd_block_len = 0;
		dcd_ptr_content = dcdsize;
	} else {
		hdr->dcd_block_len = dcdsize;
	}

	buf += sizeof(struct imx_flash_header);

	memcpy(buf, dcdtable, dcdsize);

	buf += dcdsize;

	if (data->csf) {
		hdr->app_code_csf = loadaddr + imagesize;
		imagesize += CSF_LEN;
	}

	*(uint32_t *)buf = imagesize;

	return imagesize;
}

static int write_mem_v1(uint32_t addr, uint32_t val, int width, int set_bits, int clear_bits)
{
	if (set_bits || clear_bits) {
		fprintf(stderr, "This SoC does not support setting/clearing bits\n");
		return -EINVAL;
	}

	if (curdcd > MAX_DCD - 3) {
		fprintf(stderr, "At maximum %d dcd entried are allowed\n", (int)MAX_DCD);
		return -ENOMEM;
	}

	dcdtable[curdcd++] = width;
	dcdtable[curdcd++] = addr;
	dcdtable[curdcd++] = val;

	return 0;
}

/*
 * ============================================================================
 * i.MX flash header v2 handling. Found on i.MX50, i.MX53 and i.MX6
 * ============================================================================
 */

static size_t add_header_v2(const struct config_data *data, void *buf)
{
	struct imx_flash_header_v2 *hdr;
	int dcdsize = curdcd * sizeof(uint32_t);
	int offset = data->image_ivt_offset;
	uint32_t loadaddr = data->image_load_addr;
	uint32_t imagesize = data->load_size;

	if (data->pbl_code_size) {
		/*
		 * Restrict the imagesize to the PBL if given.
		 * Also take the alignment for CSF into account.
		 */
		imagesize = roundup(data->pbl_code_size + HEADER_LEN, 0x4);
		if (data->csf)
			imagesize = roundup(imagesize, 0x1000);
	}

	buf += offset;
	hdr = buf;

	hdr->header.tag		= TAG_IVT_HEADER;
	hdr->header.length	= htobe16(32);
	hdr->header.version	= IVT_VERSION;

	hdr->entry		= loadaddr + HEADER_LEN;
	if (dcdsize)
		hdr->dcd_ptr = loadaddr + offset + offsetof(struct imx_flash_header_v2, dcd_header);
	if (create_usb_image) {
		dcd_ptr_content = hdr->dcd_ptr;
		dcd_ptr_offset = offsetof(struct imx_flash_header_v2, dcd_ptr) + offset;
		hdr->dcd_ptr = 0;
	}
	hdr->boot_data_ptr	= loadaddr + offset + offsetof(struct imx_flash_header_v2, boot_data);
	hdr->self		= loadaddr + offset;

	hdr->boot_data.start	= loadaddr;
	if (!data->csf && data->max_load_size
	    && imagesize > data->max_load_size)
		hdr->boot_data.size	= data->max_load_size;
	else
		hdr->boot_data.size	= imagesize;

	if (data->sign_image) {
		hdr->csf = loadaddr + imagesize;
		hdr->boot_data.size += CSF_LEN;
	} else if (data->pbl_code_size && data->csf) {
		/*
		 * For i.MX8 the CSF space is added via the linker script, so
		 * the CSF length needs to be added if HABV4 is enabled but
		 * signing is not.
		 */
		hdr->boot_data.size += CSF_LEN;
	}

	buf += sizeof(*hdr);

	if (dcdsize) {
		hdr->dcd_header.tag	= TAG_DCD_HEADER;
		hdr->dcd_header.length	= htobe16(sizeof(uint32_t) + dcdsize);
		hdr->dcd_header.version	= DCD_VERSION;
		memcpy(buf, dcdtable, dcdsize);
	}

	return imagesize;
}

static void usage(const char *prgname)
{
	fprintf(stderr, "usage: %s [OPTIONS]\n\n"
		"-c <config>  specify configuration file\n"
		"-f <input>   input image file\n"
		"-o <output>  output file\n"
		"-b           add barebox header to image. If used, barebox recognizes\n"
		"             the image as regular barebox image which can be used as\n"
		"             second stage image\n"
		"-d           write DCD table only\n"
		"-e           prepare image for encryption and use Freescale's Code Signing\n"
		"             to encrypt image. Note that the device-specific encapsulated\n"
		"             DEK as cryptgraphic blob needs to be appended afterwards\n"
		"-s           use Freescale's Code Signing Tool (CST) to sign the image\n"
		"             'cst' is expected to be in PATH or given via the environment\n"
		"             variable 'CST'\n"
		"-u           create USB image suitable for imx-usb-loader\n"
		"             necessary for signed images (-s) only\n"
		"-h           this help\n", prgname);
	exit(1);
}

static uint32_t last_write_cmd;
static int last_cmd_len;
static uint32_t *last_dcd;

static void check_last_dcd(uint32_t cmd)
{
	cmd &= 0xff0000ff;

	if (cmd == last_write_cmd) {
		last_cmd_len += sizeof(uint32_t) * 2;
		return;
	}

	/* write length ... */
	if (last_write_cmd)
		*last_dcd = htobe32(last_write_cmd | (last_cmd_len << 8));

	if ((cmd >> 24) == TAG_WRITE) {
		last_write_cmd = cmd;
		last_dcd = &dcdtable[curdcd++];
		last_cmd_len = sizeof(uint32_t) * 3;
	} else {
		last_write_cmd = 0;
	}
}

static int write_mem_v2(uint32_t addr, uint32_t val, int width, int set_bits, int clear_bits)
{
	uint32_t cmd;

	cmd = (TAG_WRITE << 24) | width;

	if (set_bits && clear_bits)
		return -EINVAL;

	if (set_bits)
		cmd |= 3 << 3;
	if (clear_bits)
		cmd |= 1 << 3;

	if (curdcd > MAX_DCD - 3) {
		fprintf(stderr, "At maximum %d dcd entried are allowed\n", (int)MAX_DCD);
		return -ENOMEM;
	}

	check_last_dcd(cmd);

	dcdtable[curdcd++] = htobe32(addr);
	dcdtable[curdcd++] = htobe32(val);

	return 0;
}

static void xread(int fd, void *buf, int len)
{
	int ret;

	while (len) {
		ret = read(fd, buf, len);
		if (ret < 0) {
			fprintf(stderr, "read failed: %s\n", strerror(errno));
			exit(1);
		}

		if (!ret)
			return;
		buf += ret;
		len -= ret;
	}
}

static void xwrite(int fd, void *buf, int len)
{
	int ret;

	while (len) {
		ret = write(fd, buf, len);
		if (ret < 0) {
			fprintf(stderr, "write failed: %s\n", strerror(errno));
			exit(1);
		}
		buf += ret;
		len -= ret;
	}
}

static void write_dcd(const char *outfile)
{
	int outfd;
	int dcdsize = curdcd * sizeof(uint32_t);

	outfd = open(outfile, O_WRONLY | O_CREAT | O_TRUNC, S_IRUSR | S_IWUSR);
	if (outfd < 0) {
		fprintf(stderr, "Cannot open %s for wrinting: %s\n", outfile,
			strerror(errno));
		exit(1);
	}

	xwrite(outfd, dcdtable, dcdsize);
}

static int check(const struct config_data *data, uint32_t cmd, uint32_t addr,
		 uint32_t mask)
{
	if (data->header_version != 2) {
		fprintf(stderr, "DCD check command is not available or "
				"not yet implemented for this SOC\n");
		return -EINVAL;
	}
	if (curdcd > MAX_DCD - 3) {
		fprintf(stderr, "At maximum %d dcd entried are allowed\n", (int)MAX_DCD);
		return -ENOMEM;
	}

	check_last_dcd(cmd);

	dcdtable[curdcd++] = htobe32(cmd);
	dcdtable[curdcd++] = htobe32(addr);
	dcdtable[curdcd++] = htobe32(mask);

	return 0;
}

static int write_mem(const struct config_data *data, uint32_t addr,
		     uint32_t val, int width, int set_bits, int clear_bits)
{
	switch (data->header_version) {
	case 1:
		return write_mem_v1(addr, val, width, set_bits, clear_bits);
	case 2:
		return write_mem_v2(addr, val, width, set_bits, clear_bits);
	default:
		return -EINVAL;
	}
}

static int nop(const struct config_data *data)
{
	const struct imx_ivt_header nop_header = {
		.tag = TAG_NOP,
		.length = htobe16(4),
		.version = 0,
	};

	switch (data->header_version) {
	case 1:
		fprintf(stderr, "DCD command NOP not implemented on DCD v1\n");
		return -EINVAL;
	case 2:
		if (curdcd > MAX_DCD - 1) {
			fprintf(stderr, "At maximum %d DCD entries allowed\n",
				(int)MAX_DCD);
			return -ENOMEM;
		}

		check_last_dcd(*((uint32_t *) &nop_header));
		dcdtable[curdcd++] = *((uint32_t *) &nop_header);
		return 0;
	default:
		return -EINVAL;
	}
}

/*
 * This uses the Freescale Code Signing Tool (CST) to sign the image.
 * The cst is expected to be executable as 'cst' or if exists, the content
 * of the environment variable 'CST' is used.
 */
static int hab_sign(struct config_data *data)
{
	int fd, outfd, ret, lockfd;
	char *csffile, *command;
	struct stat s;
	char *cst;
	void *buf;
	size_t csf_space = CSF_LEN;
	unsigned int offset = 0;

	cst = getenv("CST");
	if (!cst)
		cst = "cst";

	ret = asprintf(&csffile, "%s.csfbin", data->outfile);
	if (ret < 0)
		exit(1);

	ret = stat(csffile, &s);
	if (!ret) {
		if (S_ISREG(s.st_mode)) {
			ret = unlink(csffile);
			if (ret) {
				fprintf(stderr, "Cannot remove %s: %s\n",
					csffile, strerror(errno));
				return -errno;
			}
		} else {
			fprintf(stderr, "%s exists and is no regular file\n",
				csffile);
			return -EINVAL;
		}
	}

	/*
	 * Older versions of "cst" want to read the CSF from STDIN,
	 * while newer versions want to read the CSF from a
	 * file. Sadly, the "-i" option doesn't understand "-i -" to
	 * read from STDIN, so we give it "/dev/stdin" instead.
	 */
	ret = asprintf(&command,
		       "%s | grep 'Input CSF text filename'",
		       cst);
	if (ret < 0)
		return -ENOMEM;

	ret = system(command);
	free(command);
	if (ret == -1)
		return -EINVAL;
	else if (ret == 0)
		ret = asprintf(&command, "%s -o %s -i /dev/stdin",
			       cst, csffile);
	else
		ret = asprintf(&command, "%s -o %s;",
			       cst, csffile);
	if (ret < 0)
		return -ENOMEM;

	/*
	 * The cst uses "csfsig.bin" as temporary file. This of course breaks when it's
	 * called multiple times as often happens with parallel builds. Until cst learns
	 * how to properly create temporary files without races lock accesses to this
	 * file.
	 */
	lockfd = open(prgname, O_RDONLY);
	if (lockfd < 0) {
		fprintf(stderr, "Cannot open csfsig.bin: %s\n", strerror(errno));
		return -errno;
	}

	ret = flock(lockfd, LOCK_EX);
	if (ret) {
		fprintf(stderr, "Cannot lock csfsig.bin: %s\n", strerror(errno));
		return -errno;
	}

	FILE *f = popen(command, "w");
	if (!f) {
		perror("popen");
		return -errno;
	}

	fwrite(data->csf, 1, strlen(data->csf) + 1, f);

	pclose(f);

	flock(lockfd, LOCK_UN);
	close(lockfd);

	/*
	 * the Freescale code signing tool doesn't fail if there
	 * are errors in the command sequence file, it just doesn't
	 * produce any output, so we have to check for existence of
	 * the output file rather than checking the return value of
	 * the cst call.
	 */
	fd = open(csffile, O_RDONLY);
	if (fd < 0) {
		fprintf(stderr, "Failed to open %s: %s\n", csffile, strerror(errno));
		fprintf(stderr, "%s failed\n", cst);
		return -errno;
	}

	ret = fstat(fd, &s);
	if (ret < 0) {
		fprintf(stderr, "stat failed: %s\n", strerror(errno));
		return -errno;
	}

	/*
	 * DEK blob needs to be part of CSF area, in order to properly
	 * load by ROM code. Make space to simply concatenate DEK blob
	 * to the end of image during device flashing procedure.
	 */
	if (data->encrypt_image)
		csf_space -= (data->dek_size + DEK_BLOB_OVERHEAD);

	buf = malloc(csf_space);
	if (!buf)
		return -ENOMEM;

	memset(buf, 0x5a, csf_space);

	if (s.st_size > csf_space) {
		fprintf(stderr, "CSF file size exceeds maximum CSF space of %zu bytes\n",
			csf_space);
	}

	xread(fd, buf, s.st_size);

	/*
	 * For i.MX8M, write into the reserved CSF section
	 */
	if (cpu_is_mx8m(data))
		outfd = open(data->outfile, O_WRONLY);
	else
		outfd = open(data->outfile, O_WRONLY | O_APPEND);

	if (outfd < 0) {
		fprintf(stderr, "Cannot open %s for writing: %s\n", data->outfile,
			strerror(errno));
		exit(1);
	}

	if (cpu_is_mx8m(data)) {
		/*
		 * For i.MX8 insert the CSF data into the reserved CSF area
		 * right behind the PBL
		 */
		offset = roundup(data->header_gap + data->pbl_code_size +
				 HEADER_LEN, 0x1000);
		if (data->signed_hdmi_firmware_file)
			offset += PLUGIN_HDMI_SIZE;

		if (lseek(outfd, offset, SEEK_SET) < 0) {
			perror("lseek");
			exit(1);
		}
	}

	xwrite(outfd, buf, csf_space);

	ret = close(outfd);
	if (ret) {
		perror("close");
		exit(1);
	}

	return 0;
}

static void *xread_file(const char *filename, size_t *size)
{
	int fd, ret;
	void *buf;
	struct stat s;

	fd = open(filename, O_RDONLY);
	if (fd < 0) {
		fprintf(stderr, "Cannot open %s: %s\n", filename, strerror(errno));
		exit(1);
	}

	ret = fstat(fd, &s);
	if (ret) {
		fprintf(stderr, "Cannot stat %s: %s\n", filename, strerror(errno));
		exit(1);
	}

	*size = s.st_size;
	buf = malloc(*size);
	if (!buf) {
		perror("malloc");
		exit(1);
	}

	xread(fd, buf, *size);

	close(fd);

	return buf;
}

static bool cpu_is_aarch64(const struct config_data *data)
{
	return cpu_is_mx8m(data);
}

int main(int argc, char *argv[])
{
	int opt, ret;
	char *configfile = NULL;
	char *imagename = NULL;
	void *buf;
	size_t insize;
	void *infile;
	struct stat s;
	int outfd;
	int dcd_only = 0;
	int now = 0;
	int add_barebox_header;
	uint32_t barebox_image_size = 0;
	struct config_data data = {
		.image_ivt_offset = 0xffffffff,
		.write_mem = write_mem,
		.check = check,
		.nop = nop,
	};
	uint32_t *bb_header;
	size_t sizeof_bb_header;
	size_t header_len = HEADER_LEN;
	size_t signed_hdmi_firmware_size = 0;

	prgname = argv[0];

	while ((opt = getopt(argc, argv, "c:hf:o:p:bduse")) != -1) {
		switch (opt) {
		case 'c':
			configfile = optarg;
			break;
		case 'f':
			imagename = optarg;
			break;
		case 'o':
			data.outfile = optarg;
			break;
		case 'p':
			data.pbl_code_size = strtoul(optarg, NULL, 0);
			break;
		case 'b':
			add_barebox_header = 1;
			break;
		case 'd':
			dcd_only = 1;
			break;
		case 's':
			data.sign_image = 1;
			break;
		case 'u':
			create_usb_image = 1;
			break;
		case 'e':
			data.encrypt_image = 1;
			break;
		case 'h':
			usage(argv[0]);
		default:
			exit(1);
		}
	}

	if (!imagename && !dcd_only) {
		fprintf(stderr, "image name not given\n");
		exit(1);
	}

	if (!configfile) {
		fprintf(stderr, "config file not given\n");
		exit(1);
	}

	if (!data.outfile) {
		fprintf(stderr, "output file not given\n");
		exit(1);
	}

	if (!dcd_only) {
		ret = stat(imagename, &s);
		if (ret) {
			perror("stat");
			exit(1);
		}

		data.image_size = s.st_size;
	}

	/*
	 * Add HEADER_LEN to the image size for the blank area + IVT + DCD.
	 * Align up to a 4k boundary, because:
	 * - at least i.MX5 NAND boot only reads full NAND pages and misses the
	 *   last partial NAND page.
	 * - i.MX6 SPI NOR boot corrupts the last few bytes of an image loaded
	 *   in very funny ways when the image size is not 4 byte aligned
	 */
	data.load_size = roundup(data.image_size + header_len, 0x1000);

	ret = parse_config(&data, configfile);
	if (ret)
		exit(1);

	if (data.max_load_size && (data.encrypt_image || data.csf)
	    && !cpu_is_mx8m(&data)) {
		fprintf(stderr, "Specifying max_load_size is incompatible with HAB signing/encrypting\n");
		exit(1);
	}

	if (create_usb_image && !data.csf) {
		fprintf(stderr, "Warning: the -u option only has effect with signed images\n");
		create_usb_image = 0;
	}

	if (data.image_ivt_offset == 0xffffffff) {
		if (create_usb_image)
			data.image_ivt_offset = 0x0;
		else
			data.image_ivt_offset = FLASH_HEADER_OFFSET;
	}

	if (!data.header_version) {
		fprintf(stderr, "no SoC given. (missing 'soc' in config)\n");
		exit(1);
	}

	if (data.header_version == 2)
		check_last_dcd(0);

	if (dcd_only) {
		write_dcd(data.outfile);
		exit(0);
	}

	buf = calloc(1, header_len);
	if (!buf)
		exit(1);

	switch (data.header_version) {
	case 1:
		barebox_image_size = add_header_v1(&data, buf);
		if (data.srkfile) {
			ret = add_srk(buf, data.image_ivt_offset, data.image_load_addr,
				      data.srkfile);
			if (ret)
				exit(1);
		}
		break;
	case 2:
		if (data.image_ivt_offset + sizeof(struct imx_flash_header_v2) +
		    MAX_DCD * sizeof(u32) > HEADER_LEN) {
			fprintf(stderr, "i.MX v2 header exceeds SW limit set by imx-image\n");
			exit(1);
		}

		if (data.signed_hdmi_firmware_file) {
			free(buf);
			buf = xread_file(data.signed_hdmi_firmware_file,
					&signed_hdmi_firmware_size);

			signed_hdmi_firmware_size =
				roundup(signed_hdmi_firmware_size,
					PLUGIN_HDMI_SIZE);

			header_len += signed_hdmi_firmware_size;
			barebox_image_size += signed_hdmi_firmware_size;

			buf = realloc(buf, header_len);
			if (!buf) {
				perror("realloc");
				exit(1);
			}
		}

		barebox_image_size += add_header_v2(&data, buf +
						    signed_hdmi_firmware_size);
		break;
	default:
		fprintf(stderr, "Congratulations! You're welcome to implement header version %d\n",
				data.header_version);
		exit(1);
	}

	if (cpu_is_aarch64(&data)) {
		bb_header = bb_header_aarch64;
		sizeof_bb_header = sizeof(bb_header_aarch64);
		/*
		 * Compute jump offset, must be done dynamically as the code
		 * location changes depending on the presence of a signed HDMI
		 * firmware.
		 */
		data.first_opcode |= (data.header_gap + header_len) >> 2;
	} else {
		bb_header = bb_header_aarch32;
		sizeof_bb_header = sizeof(bb_header_aarch32);
	}

	bb_header[0] = data.first_opcode;
	bb_header[ARM_HEAD_SIZE_INDEX] = barebox_image_size;

	infile = xread_file(imagename, &insize);

	outfd = open(data.outfile, O_WRONLY | O_CREAT | O_TRUNC, S_IRUSR | S_IWUSR);
	if (outfd < 0) {
		fprintf(stderr, "Cannot open %s for writing: %s\n", data.outfile,
			strerror(errno));
		exit(1);
	}

	if (data.cpu_type == IMX_CPU_IMX35) {
		xwrite(outfd, buf, header_len);
		xwrite(outfd, buf, header_len);
	} else {
		if (add_barebox_header &&
		    data.image_ivt_offset + data.header_gap < sizeof_bb_header) {
			fprintf(stderr, "barebox header conflicts with IVT\n");
			exit(1);
		}

		if (lseek(outfd, data.header_gap, SEEK_SET) < 0) {
			perror("lseek");
			exit(1);
		}

		xwrite(outfd, buf, header_len);
	}

	if (add_barebox_header) {
<<<<<<< HEAD
		pwrite(outfd, bb_header, sizeof_bb_header, 0);
		if (data.cpu_type == IMX_CPU_IMX35)
			pwrite(outfd, bb_header, sizeof_bb_header, header_len);
=======
		ret = pwrite(outfd, bb_header, sizeof_bb_header, 0);
		if (ret < 0) {
			fprintf(stderr, "pwrite failed: %s\n", strerror(errno));
			exit(1);
		}
>>>>>>> 176bd260
	}

	xwrite(outfd, infile, insize);

	/* pad until next 4k boundary */
	now = 4096 - (insize % 4096);
	if (data.csf && now) {
		memset(buf, 0x5a, now);

		xwrite(outfd, buf, now);
	}

	ret = close(outfd);
	if (ret) {
		perror("close");
		exit(1);
	}

	if (data.csf && data.sign_image) {
		ret = hab_sign(&data);
		if (ret)
			exit(1);
	}

	if (create_usb_image) {
		uint32_t *dcd;

		infile = xread_file(data.outfile, &insize);

		dcd = infile + dcd_ptr_offset;
		*dcd = dcd_ptr_content;

		outfd = open(data.outfile, O_WRONLY | O_TRUNC);
		if (outfd < 0) {
			fprintf(stderr, "Cannot open %s: %s\n", data.outfile, strerror(errno));
			exit(1);
		}

		xwrite(outfd, infile, insize);

		close(outfd);
	}

	exit(0);
}<|MERGE_RESOLUTION|>--- conflicted
+++ resolved
@@ -985,17 +985,18 @@
 	}
 
 	if (add_barebox_header) {
-<<<<<<< HEAD
-		pwrite(outfd, bb_header, sizeof_bb_header, 0);
-		if (data.cpu_type == IMX_CPU_IMX35)
-			pwrite(outfd, bb_header, sizeof_bb_header, header_len);
-=======
 		ret = pwrite(outfd, bb_header, sizeof_bb_header, 0);
 		if (ret < 0) {
 			fprintf(stderr, "pwrite failed: %s\n", strerror(errno));
 			exit(1);
 		}
->>>>>>> 176bd260
+		if (data.cpu_type == IMX_CPU_IMX35) {
+			ret = pwrite(outfd, bb_header, sizeof_bb_header, header_len);
+			if (ret < 0) {
+				fprintf(stderr, "pwrite failed: %s\n", strerror(errno));
+				exit(1);
+			}
+		}
 	}
 
 	xwrite(outfd, infile, insize);
