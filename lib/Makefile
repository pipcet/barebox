obj-$(CONFIG_BOOTSTRAP)	+= bootstrap/
obj-y			+= ctype.o
obj-y			+= rbtree.o
obj-y			+= display_options.o
obj-y			+= string.o
obj-y			+= vsprintf.o
obj-y			+= div64.o
obj-y			+= misc.o
obj-$(CONFIG_PARAMETER)	+= parameter.o
obj-y			+= xfuncs.o
obj-y			+= getopt.o
obj-y			+= readkey.o
obj-y			+= kfifo.o
obj-y			+= libbb.o
obj-y			+= libgen.o
obj-y			+= stringlist.o
obj-y			+= recursive_action.o
obj-y			+= make_directory.o
obj-y			+= math.o
obj-$(CONFIG_BZLIB)	+= decompress_bunzip2.o
obj-$(CONFIG_ZLIB)	+= decompress_inflate.o zlib_inflate/
obj-$(CONFIG_CMDLINE_EDITING)	+= readline.o
obj-$(CONFIG_SIMPLE_READLINE)	+= readline_simple.o
obj-$(CONFIG_GLOB)		+= fnmatch.o
obj-$(CONFIG_GENERIC_FIND_NEXT_BIT) += find_next_bit.o
obj-y			+= glob.o
obj-y			+= notifier.o
obj-y			+= random.o
obj-y			+= lzo/
obj-$(CONFIG_LZ4_DECOMPRESS) += lz4/
obj-y			+= show_progress.o
obj-$(CONFIG_LZO_DECOMPRESS)		+= decompress_unlzo.o
obj-$(CONFIG_LZ4_DECOMPRESS) += decompress_unlz4.o
obj-$(CONFIG_PROCESS_ESCAPE_SEQUENCE)	+= process_escape_sequence.o
obj-$(CONFIG_UNCOMPRESS)	+= uncompress.o
obj-$(CONFIG_BCH)	+= bch.o
obj-$(CONFIG_BITREV)	+= bitrev.o
obj-$(CONFIG_QSORT)	+= qsort.o
obj-$(CONFIG_LIBSCAN)	+= libscan.o
obj-$(CONFIG_LIBUBIGEN)	+= libubigen.o
obj-$(CONFIG_LIBMTD)	+= libmtd.o
obj-y			+= gui/
obj-$(CONFIG_XYMODEM)	+= xymodem.o
obj-y			+= unlink-recursive.o
obj-$(CONFIG_STMP_DEVICE) += stmp-device.o
<<<<<<< HEAD
obj-y			+= wchar.o
=======
obj-y			+= libfile.o
>>>>>>> 07f93f54
<|MERGE_RESOLUTION|>--- conflicted
+++ resolved
@@ -43,8 +43,5 @@
 obj-$(CONFIG_XYMODEM)	+= xymodem.o
 obj-y			+= unlink-recursive.o
 obj-$(CONFIG_STMP_DEVICE) += stmp-device.o
-<<<<<<< HEAD
 obj-y			+= wchar.o
-=======
-obj-y			+= libfile.o
->>>>>>> 07f93f54
+obj-y			+= libfile.o