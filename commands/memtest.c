--- conflicted
+++ resolved
@@ -131,20 +131,11 @@
 	for (i = 1; (i <= max_i) || !max_i; i++) {
 		printf("Start iteration %u", i);
 		if (max_i)
-<<<<<<< HEAD
-			printf("Start iteration %u of %u.\n", i, max_i);
-
-		if (cached) {
-=======
 			printf(" of %u.\n", max_i);
 		else
 			putchar('\n');
 
-		/*
-		 * First try a memtest with caching enabled.
-		 */
-		if (IS_ENABLED(CONFIG_MMU)) {
->>>>>>> 6face0e8
+		if (cached) {
 			printf("Do memtest with caching enabled.\n");
 			ret = memtest(&memtest_used_regions,
 					bus_only, MAP_CACHED);
